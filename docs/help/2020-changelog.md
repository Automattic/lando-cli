# 2020

<<<<<<< HEAD
## v3.0.25 - In development

Lando is **free** and **open source** software that relies on contributions from developers like you! If you like Lando then help us spend more time making, updating and supporting it by [contributing](https://github.com/sponsors/lando).

* Added `6.0` to list of supported `redis` versions
* Fixed bug causing `composer` install to fail on `php` `8.0` [#2729](https://github.com/lando/lando/issues/2729)
=======
* updated `pantheon` recipe to use `wkhtmltopdf` version 0.12.5
>>>>>>> cbb57c28

## v3.0.24 - [December 14, 2020](https://github.com/lando/lando/releases/tag/v3.0.24)

Lando is **free** and **open source** software that relies on contributions from developers like you! If you like Lando then help us spend more time making, updating and supporting it by [contributing](https://github.com/sponsors/lando).

* Updated to Docker Desktop for Mac to `3.0.1`
* Updated to Docker Desktop for Windows to `3.0.0`

## v3.0.23 - [December 11, 2020](https://github.com/lando/lando/releases/tag/v3.0.23)

Lando is **free** and **open source** software that relies on contributions from developers like you! If you like Lando then help us spend more time making, updating and supporting it by [contributing](https://github.com/sponsors/lando).

* Added support up to Docker Engine `2.10.0` [#2729](https://github.com/lando/lando/issues/2729)
* Added some convenience labels for `composer_version` [#2729](https://github.com/lando/lando/issues/2729)
* Fixed bug causing unknown user to be incorrectly reported
* Fixed bug causing `platformsh` recipes to fail when no `routes` are present [#2740](https://github.com/lando/lando/issues/2740)

## v3.0.22 - [December 2, 2020](https://github.com/lando/lando/releases/tag/v3.0.22)

Lando is **free** and **open source** software that relies on contributions from developers like you! If you like Lando then help us spend more time making, updating and supporting it by [contributing](https://github.com/sponsors/lando).

* Added support for `php` 8 [#2660](https://github.com/lando/lando/issues/2660)
* Added support for `redis` 6 [#2683](https://github.com/lando/lando/issues/2683)
* Added support for `xdebug` 3 [#2718](https://github.com/lando/lando/issues/2718)
* Added `symfony` recipe [#1665](https://github.com/lando/lando/issues/1665)
* Updated default `composer` version to `2.0.7` [#2720](https://github.com/lando/lando/issues/2720)
* Updated `pantheon` recipe to use `composer` 2 by default

## v3.0.21 - [November 30, 2020](https://github.com/lando/lando/releases/tag/v3.0.21)

Lando is **free** and **open source** software that relies on contributions from developers like you! If you like Lando then help us spend more time making, updating and supporting it by [contributing](https://github.com/sponsors/lando).

* Improved `platformsh` recipe so `services` can also be overriden locally [#2710](https://github.com/lando/lando/issues/2710)
* Updated to Docker Desktop `2.5.0.1`, fixes issues with macOS Big Sur [#2702](https://github.com/lando/lando/issues/2702)
* Set default `php` version for `drupal9` recipe to `7.4`, fixes [#2703](https://github.com/lando/lando/issues/2703)

## v3.0.20 - [November 20, 2020](https://github.com/lando/lando/releases/tag/v3.0.20)

Lando is **free** and **open source** software that relies on contributions from developers like you! If you like Lando then help us spend more time making, updating and supporting it by [contributing](https://github.com/sponsors/lando).

* Improved detection and feedback around unsupported `platform.sh` services and languages
* Improved `lando push` for `platformsh` recipes so it more accurately tracks branch
* Fixed bug causing `lando pull/push` to fail on `platformsh` recipes when branch cannot be detected correctly
* Fixed bug causing tooling to not load correctly for `platformsh` recipes when there is no app in the project root

## v3.0.19 - [November 13, 2020](https://github.com/lando/lando/releases/tag/v3.0.19)

Lando is **free** and **open source** software that relies on contributions from developers like you! If you like Lando then help us spend more time making, updating and supporting it by [contributing](https://github.com/sponsors/lando).

* Fixed bug causing `lando pull/push` to use branch name instead of env name for `lagoon` recipes [#2685](https://github.com/lando/lando/issues/2685)
* Fixed bug causing crash when `platformsh` recipe has nested `.platform.app.yaml`

## v3.0.18 - [November 9, 2020](https://github.com/lando/lando/releases/tag/v3.0.18)

Lando is **free** and **open source** software that relies on contributions from developers like you! If you like Lando then help us spend more time making, updating and supporting it by [contributing](https://github.com/sponsors/lando).

* Added `lando pull` and `lando push` for `lagoon` recipes [#2644](https://github.com/lando/lando/issues/2644)
* Fixed bug causing crash when some special characters are used in app names
* Fixed bug causing private keys without corresponding public keys to be ignored
* Updated to Docker Desktop `2.5.0.0`

## v3.0.17 - [October 30, 2020](https://github.com/lando/lando/releases/tag/v3.0.17)

Lando is **free** and **open source** software that relies on contributions from developers like you! If you like Lando then help us spend more time making, updating and supporting it by [contributing](https://github.com/sponsors/lando).

* Added `/app/bin` to `PATH` for `platformsh` recipes
* Added ability to specify `dir` for `tooling` commands [#2549](https://github.com/lando/lando/issues/2549)
* Fixed bug causing `platformsh` to not `pull` or `push` using the correct environment [#2467](https://github.com/lando/lando/issues/2467)
* Fixed bug causing internal proxy route usage to fail when using non-standard ports [#2579](https://github.com/lando/lando/issues/2579)
* Improved `drush` handling on `drupal9` recipes [#2582](https://github.com/lando/lando/issues/2582) [#2550](https://github.com/lando/lando/issues/2550)
* Made `composer` version configurable in relevant `services` and `recipes` [#2658](https://github.com/lando/lando/issues/2658)
* Removed `X-Frame-Options SAMEORIGIN` header for Nginx service default config [#2648](https://github.com/lando/lando/pull/2648)
* Set default `composer` version to `2.0.3` [#2658](https://github.com/lando/lando/issues/2658)
* Updated to Docker Desktop `2.4.0.0` and Docker Compose `1.27.4` [#2657](https://github.com/lando/lando/issues/2657)
* Updated Terminus to `2.4.1` for `pantheon` recipes

## v3.0.16 - [October 16, 2020](https://github.com/lando/lando/releases/tag/v3.0.16)

Lando is **free** and **open source** software that relies on contributions from developers like you! If you like Lando then help us spend more time making, updating and supporting it by [contributing](https://github.com/sponsors/lando).

* Added `lando init --source lagoon` [#2450](https://github.com/lando/lando/issues/2450)
* Improved `platformsh` build process to ensure `mounts` exist
* Changed `lando pull/push` for `platformsh` recipes, `-r none` or `-m none` will now skip
* Changed `platformsh` route handling to remove FQDNs
* Fixed bug causing `-m mount` or `-r relationship` syntax to not array correctly for `platformsh` recipes
* Removed non-database relationship options from `lando pull/push` for `platformsh` recipes

## v3.0.15 - [October 7, 2020](https://github.com/lando/lando/releases/tag/v3.0.15)

Lando is **free** and **open source** software that relies on contributions from developers like you! If you like Lando then help us spend more time making, updating and supporting it by [contributing](https://github.com/sponsors/lando).

* Added a more robust way to override `platform` application config from lando [#2445](https://github.com/lando/lando/pull/2445)
* Added support to all `platformsh` custom `YAML` types [#2445](https://github.com/lando/lando/pull/2445)
* Fixed bug causing unauthed `platformsh` recipes to ask for source/destination on build [#2612](https://github.com/lando/lando/pull/2612)
* Improved `platformsh` `varnish` service to be dependent on `backends` [#2445](https://github.com/lando/lando/pull/2445)

## v3.0.14 - [September 28, 2020](https://github.com/lando/lando/releases/tag/v3.0.14)

Lando is **free** and **open source** software that relies on contributions from developers like you! If you like Lando then help us spend more time making, updating and supporting it by [contributing](https://github.com/sponsors/lando).

* Hotfix release to fix breaking Pantheon `$settings` change [#2619](https://github.com/lando/lando/pull/2619) [#2617](https://github.com/lando/lando/pull/2617)

## v3.0.13 - [September 25, 2020](https://github.com/lando/lando/releases/tag/v3.0.13)

Lando is **free** and **open source** software that relies on contributions from developers like you! If you like Lando then help us spend more time making, updating and supporting it by [contributing](https://github.com/sponsors/lando).

* Added compatibility for Docker Compose `1.27.x`
* Added support for `node` `14`
* Added support for recent `solr` `7.x` and `8.x` versions [#2599](https://github.com/lando/lando/pull/2599)
* Added support for recent `elasticsearch` `7.x` versions [#2575](https://github.com/lando/lando/pull/2575)
* Changed service certs to be owned by "you" [#2335](https://github.com/lando/lando/pull/2335)
* Fixed bug causing `db-import` wipe to fail on `views` [#2516](https://github.com/lando/lando/pull/2516)
* Fixed bug causing `db-import` wipe to fail on table names with hypens [#2478](https://github.com/lando/lando/pull/2478)
* Fixed bug causing `lando pull` to not correctly exclude `cache` data for `pantheon` sites
* Fixed bug causing `jq not found` when init `platformsh` recipes [#2583](https://github.com/lando/lando/pull/2583)
* Fixed bug causing manually installed during build php extensions to not be available in `platformsh` recipes [#2583](https://github.com/lando/lando/pull/2583)
* Fixed bug caused by `PLATFORM_PROJECT_ENTROPY` not being set correctly [#2583](https://github.com/lando/lando/pull/2583)
* Fixed bug causing `lando pull` on `pantheons` apps to always pull from `dev` [#2578](https://github.com/lando/lando/pull/2578)
* Fixed bug causing `mariadb` to fail on `lando restart` for `lagoon` recipes [#2411](https://github.com/lando/lando/pull/2411)
* Fixed bug causing `lando pull` to fail on `pantheon` db pull when app prints error [#2561](https://github.com/lando/lando/pull/2561)
* Fixed breaking upstream change in Docker Desktop for Windows 2.3.0.5 [#2610](https://github.com/lando/lando/pull/2610)
* Improved error message if Docker cannot be autostarted [#2351](https://github.com/lando/lando/pull/2351)
* Improved `pantheon` `edge` cookie stripping on static assets [#2566](https://github.com/lando/lando/pull/2566)
* Improved authentication flow for `pantheon` apps [#2403](https://github.com/lando/lando/pull/2403)
* Set `skip_permission_hardening` to `true` by default on Pantheon Drupal sites [#2504](https://github.com/lando/lando/pull/2504)
* Removed experimental `mutagen` support [#2354](https://github.com/lando/lando/pull/2354)
* Updated to Docker Desktop `2.3.0.5`
* Updated to Docker Compose `1.27.2`

## v3.0.12 - [September 24, 2020](https://github.com/lando/lando/releases/tag/v3.0.12)

Lando is **free** and **open source** software that relies on contributions from developers like you! If you like Lando then help us spend more time making, updating and supporting it by [contributing](https://github.com/sponsors/lando).

* Added compatibility for Docker Compose `1.27.x`
* Added support for `node` `14`
* Added support for recent `solr` `7.x` and `8.x` versions [#2599](https://github.com/lando/lando/pull/2599)
* Added support for recent `elasticsearch` `7.x` versions [#2575](https://github.com/lando/lando/pull/2575)
* Changed service certs to be owned by "you" [#2335](https://github.com/lando/lando/pull/2335)
* Fixed bug causing `db-import` wipe to fail on `views` [#2516](https://github.com/lando/lando/pull/2516)
* Fixed bug causing `db-import` wipe to fail on table names with hypens [#2478](https://github.com/lando/lando/pull/2478)
* Fixed bug causing `lando pull` to not correctly exclude `cache` data for `pantheon` sites
* Fixed bug causing `jq not found` when init `platformsh` recipes [#2583](https://github.com/lando/lando/pull/2583)
* Fixed bug causing manually installed during build php extensions to not be available in `platformsh` recipes [#2583](https://github.com/lando/lando/pull/2583)
* Fixed bug caused by `PLATFORM_PROJECT_ENTROPY` not being set correctly [#2583](https://github.com/lando/lando/pull/2583)
* Fixed bug causing `lando pull` on `pantheons` apps to always pull from `dev` [#2578](https://github.com/lando/lando/pull/2578)
* Fixed bug causing `mariadb` to fail on `lando restart` for `lagoon` recipes [#2411](https://github.com/lando/lando/pull/2411)
* Fixed bug causing `lando pull` to fail on `pantheon` db pull when app prints error [#2561](https://github.com/lando/lando/pull/2561)
* Improved `pantheon` `edge` cookie stripping on static assets [#2566](https://github.com/lando/lando/pull/2566)
* Improved authentication flow for `pantheon` apps [#2403](https://github.com/lando/lando/pull/2403)
* Set `skip_permission_hardening` to `true` by default on Pantheon Drupal sites [#2504](https://github.com/lando/lando/pull/2504)
* Removed experimental `mutagen` support [#2354](https://github.com/lando/lando/pull/2354)
* Updated to Docker Desktop `2.3.0.5`
* Updated to Docker Compose `1.27.2`

## v3.0.11 - [July 31, 2020](https://github.com/lando/lando/releases/tag/v3.0.11)

Lando is **free** and **open source** software that relies on contributions from developers like you! If you like Lando then help us spend more time making, updating and supporting it by [contributing](https://github.com/sponsors/lando).

* Added ability to override `platformsh` `variables` locally in Landofile
* Added interactivity to `platformsh` `pull` and `push` [#2496](https://github.com/lando/lando/pull/2496)
* Fixed bug causing the `proxy` to report `404` when using more than one `platformsh` app [#2507](https://github.com/lando/lando/pull/2507)
* Fixed bug causing `platformsh` recipe build to fail when webroot doesn't exist [#2529](https://github.com/lando/lando/pull/2529)
* Improved `lando init` for `platformsh` eg faster and supports MFA
* Updated to Docker Desktop `2.3.0.4` and Docker Compose `1.26.2`. Fixed [#2531](https://github.com/lando/lando/pull/2531)

## v3.0.10 - [July 27, 2020](https://github.com/lando/lando/releases/tag/v3.0.10)

Lando is **free** and **open source** software that relies on contributions from developers like you! If you like Lando then help us spend more time making, updating and supporting it by [contributing](https://github.com/sponsors/lando).

* Added ability to configure the `proxy` middleware layer [#2507](https://github.com/lando/lando/pull/2507)
* Added `platformsh` specific headers to the `platformsh` recipe [#2507](https://github.com/lando/lando/pull/2507)
* Fixed bug causing `HTTPS` to not be set correctly on `platformsh` recipes [#2507](https://github.com/lando/lando/pull/2507)
* Fixed bug causing `lando` to fail if `~/.ssh` doesn't exist [#2501](https://github.com/lando/lando/pull/2501)
* Fixed bug causing `events` for `platformsh` recipes to not run with correct env
* Fixed bug causing multicommand tooling for `platformsh` recipes to not run correctly
* Improved handling of `primary` route in `platformsh` recipe [#2508](https://github.com/lando/lando/pull/2508)

[What does pre-release mean?](https://docs.lando.dev/config/releases.html)

## v3.0.9 - [July 17, 2020](https://github.com/lando/lando/releases/tag/v3.0.9)

Lando is **free** and **open source** software that relies on contributions from developers like you! If you like Lando then help us spend more time making, updating and supporting it by [contributing](https://github.com/sponsors/lando).

* Added `command` support for `php` cli services [#2479](https://github.com/lando/lando/pull/2479)
* Added symlink from `/code -> /app` for `pantheon` apps [#2421](https://github.com/lando/lando/pull/2421)
* Fixed bug causing `lando push` commit message to get truncated to first word [#2492](https://github.com/lando/lando/pull/2492)
* Improved `db-import` and `lando pull` to handle foreign key constraints [#1850](https://github.com/lando/lando/pull/1850) [#2391](https://github.com/lando/lando/pull/2391)
* And various documentation improvements

[What does pre-release mean?](https://docs.lando.dev/config/releases.html)

## v3.0.8 - [July 14, 2020](https://github.com/lando/lando/releases/tag/v3.0.8)

Lando is **free** and **open source** software that relies on contributions from developers like you! If you like Lando then help us spend more time making, updating and supporting it by [contributing](https://github.com/sponsors/lando).

* Added support for loading `plugins` from your application repo [#2434](https://github.com/lando/lando/pull/2434)
* Bumped `platformsh` recipe to `alpha` status [#2444](https://github.com/lando/lando/pull/2444)
* Bumped `lagoon` recipe to `alpha` status [#2451](https://github.com/lando/lando/pull/2451)
* Fixed bug causing some interactive options to not be passed through correctly [#2456](https://github.com/lando/lando/pull/2456) [#2471](https://github.com/lando/lando/pull/2471)
* Improved database pull performance for the `pantheon` recipe [#2402](https://github.com/lando/lando/pull/2402)
* Improved error message if host-side `terminus` token caches contain invalid `JSON` [#2428](https://github.com/lando/lando/pull/2428)
* Switched all usage of `:delegated` to `:cached` in preperation of `mutagen` syncing [#763](https://github.com/lando/lando/pull/763) [#2354](https://github.com/lando/lando/pull/2354)
* Updated default `drupal8` recipe `php` version to `7.3` [#2427](https://github.com/lando/lando/pull/2427)
* Updated `excludes` to use `mutagen` if its available [#763](https://github.com/lando/lando/pull/763) [#2354](https://github.com/lando/lando/pull/2354)

## v3.0.7 - [June 27, 2020](https://github.com/lando/lando/releases/tag/v3.0.7)

Lando is **free** and **open source** software that relies on contributions from developers like you! If you like Lando then help us spend more time making, updating and supporting it by [contributing](https://github.com/sponsors/lando).

* Added ability to configure `USER` and `PORT` for `sql-import` and `sql-export` scripts with envvars
* Added ability to set environment variables for tooling commands [#2128](https://github.com/lando/lando/pull/2128)
* Changed `/user` and `/lando` mounting to use `:cached` in preperation for Mutagen
* Fixed bug causing non-semantic `drush` versions like `*` and `^` to throw errors [#2386](https://github.com/lando/lando/pull/2386)
* Fixed bug causing custom config files in `nginx` service to be modified unexpectedly [#2383](https://github.com/lando/lando/pull/2383)
* Fixed bug causing first touch non-start engine commands to fail
* Improved `/bin/sh` wrapping of tooling commands [#2279](https://github.com/lando/lando/pull/2279) [#2280](https://github.com/lando/lando/pull/2280)
* Loosened key add restrictions to improve key loading on `macOS` High Sierra [#2415](https://github.com/lando/lando/pull/2415)
* Removed excessively frequent `WARN` messages [#2389](https://github.com/lando/lando/pull/2389)
* Updated Terminus to `2.4.0` [#2417](https://github.com/lando/lando/issues/2417)

## v3.0.6 - [June 9, 2020](https://github.com/lando/lando/releases/tag/v3.0.6)

Lando is **free** and **open source** software that relies on contributions from developers like you! If you like Lando then help us spend more time making, updating and supporting it by [contributing](https://github.com/sponsors/lando).

* Fixed bug causing non-semantic `drush` versions like `*` and `false` to throw errors [#2372](https://github.com/lando/lando/pull/2372)

## v3.0.5 - [June 5, 2020](https://github.com/lando/lando/releases/tag/v3.0.5)

Lando is **free** and **open source** software that relies on contributions from developers like you! If you like Lando then help us spend more time making, updating and supporting it by [contributing](https://github.com/sponsors/lando).

* Added _experimental_ support for WordPress Site Networks (Multisite) to Pantheon recipe [#1425](https://github.com/lando/lando/pull/1425)
* Added `/app/bin` into the `php` service `PATH` [#2328](https://github.com/lando/lando/pull/2328)
* Fixed bug causing "command" output to be unreadable on some terminals [#2302](https://github.com/lando/lando/pull/2302)
* Fixed bug causing `stdin` to not be read correctly for some tooling commands eg `lando drush sql-cli < dump.sql` [#1918](https://github.com/lando/lando/pull/1918)
* Fixed regression in `db-import` causing tables to not be dropped correctly
* Fixed regression causing the version in `via: nginx:1.16` to not be picked up correctly [#2300](https://github.com/lando/lando/pull/2300)
* Improved performance of user permisson `host:container` mapping [#2300](https://github.com/lando/lando/pull/2300)
* Improved `lando ssh` so that it now uses the first defined service as the default if `appserver` does not exist [#2300](https://github.com/lando/lando/pull/2300)
* Updated `varnish` ssl termination to use `nginx` `1.17` [#2300](https://github.com/lando/lando/pull/2300)

## v3.0.4 - [May 31, 2020](https://github.com/lando/lando/releases/tag/v3.0.4)

Lando is **free** and **open source** software that relies on contributions from developers like you! If you like Lando then help us spend more time making, updating and supporting it by [contributing](https://github.com/sponsors/lando).

* Added an app warning for installing Drush `10+` globally
* Added support for `nginx` `1.16`, `1.17` and `1.18`
* Added support for Docker Desktop `2.3.0.3`
* Changed default `nginx` version to `1.17`
* Deprecated `nginx` version `1.14`
* Updated to Docker Desktop `2.3.0.3`

**ALSO, STILL, SERIOUSLY, READ THE DOCS!: <https://docs.lando.dev/>**

## v3.0.3 - [May 15, 2020](https://github.com/lando/lando/releases/tag/v3.0.3)

Lando is **free** and **open source** software that relies on contributions from developers like you! If you like Lando then help us spend more time making, updating and supporting it by [contributing](https://github.com/sponsors/lando).

* Added a [guide](https://docs.lando.dev/guides/using-compass-on-a-lando-node-service.html) on how to use `compass` in `node` service [#2039](https://github.com/lando/lando/pull/2039)
* Added support for `php` `7.4` to `pantheon` recipes [#2259](https://github.com/lando/lando/pull/2259)
* Added support for `apache` `tika` `1.18` to supported Pantheon `appservers`
* Fixed bug causing `Operation not permitted` for some `db-import|export` commands [#2255](https://github.com/lando/lando/pull/2255)
* Fixed bug causing `ssh` keys to be incorrectly set to `700` [#2260](https://github.com/lando/lando/pull/2260)
* Fixed bug causing overridden `ports` expressed as objects to error [#2256](https://github.com/lando/lando/pull/2256)

**ALSO, STILL, SERIOUSLY, READ THE DOCS!: <https://docs.lando.dev/>**

## v3.0.2 - [May 12, 2020](https://github.com/lando/lando/releases/tag/v3.0.2)

Lando is **free** and **open source** software that relies on contributions from developers like you! If you like Lando then help us spend more time making, updating and supporting it by [contributing](https://github.com/sponsors/lando).

* Added `none` as a Release Channel option
* Added a [guide](https://docs.lando.dev/guides/installing-php-extensions-on-lando.html) on how to install `php` extensions [#1894](https://github.com/lando/lando/pull/1894) [#1906](https://github.com/lando/lando/pull/1906) [#2201](https://github.com/lando/lando/pull/2201) [#2240](https://github.com/lando/lando/pull/2240)
* Added a [guide](https://docs.lando.dev/guides/installing-node-in-your-lando-php-service.html) on how to install `node` directly in a PHP service for things like PatternLab or Emulsify [#2196](https://github.com/lando/lando/pull/2196)
* Added support for `mongo` `4.2` [#2246](https://github.com/lando/lando/pull/2246)
* Added a `drupal9` **(beta)** recipe [#1993](https://github.com/lando/lando/pull/1993)
* Added `none` as a Release Channel option [#2218](https://github.com/lando/lando/pull/2218)
* Deprecated `mongo` version `4.1` [#2246](https://github.com/lando/lando/pull/2246)
* Fixed bug where `cache: none` in the Laravel recipe config caused a start error [#2236](https://github.com/lando/lando/pull/2236)
* Fixed bug causing `nginx` and `apache` to sometimes fail on a rebuild [#1986](https://github.com/lando/lando/pull/1986)
* Fixed bug causing `db-import` to not recognize some dumps from `db-export` [#2170](https://github.com/lando/lando/pull/2170)
* Fixed bug causing `db-export` to report success even when it had been cancelled on `gzip` overwrite [#2231](https://github.com/lando/lando/pull/2231)
* Fixed bug causing some Docker Engine versions on Linux to incorrectly throw an incompatibility warning [#2239](https://github.com/lando/lando/pull/2239)
* Updated default `mongo` version to `4.2` [#2246](https://github.com/lando/lando/pull/2246)
* Updated to and added support to Docker Desktop `2.3.0.2`
* Updated to and added support for `docker-compose` `1.25.5` on Linux
* Many more spelling and grammar fixes in docs, code and comments, thanks [@uberhacker](https://github.com/uberhacker)!

**ALSO, STILL, SERIOUSLY, READ THE DOCS!: <https://docs.lando.dev/>**

## v3.0.1 - [May 7, 2020](https://github.com/lando/lando/releases/tag/v3.0.1)

Lando is **free** and **open source** software that relies on contributions from developers like you! If you like Lando then help us spend more time making, updating and supporting it by [contributing](https://github.com/sponsors/lando).

* Fixed regression in `build` and `event` quote passthrough logic causing other commands to not parse correctly [#1926](https://github.com/lando/lando/pull/1926)
* Fixed race condition causing proxy certs to not refresh consistently on proxy changes

**ALSO, STILL, SERIOUSLY, READ THE DOCS!: <https://docs.lando.dev/>**

## v3.0.0 - [May 4, 2020](https://github.com/lando/lando/releases/tag/v3.0.0)

### This is an `edge` release.

Edge releases contain the newest bug fixes and features and *may* be less stable as a result. If you are an intrepid developer who wants to try the latest and greatest and/or wants to help report bugs then try this release out.

Otherwise, scroll down and use the first release that has the green `Latest Release` tag. For more information about the Lando release cycle check out [this](https://docs.lando.dev/config/releases.html).

* Added ability to customize or disable the `app_mount` on a per-service basis [#2029](https://github.com/lando/lando/issues/2029) [#1487](https://github.com/lando/lando/issues/1487)
* Fixed bug preventing recipe provided tooling from being `disabled` [#472](https://github.com/lando/lando/pull/472)
* Fixed bug not allowing build steps on Lando managed services eg `appserver_nginx` [#1990](https://github.com/lando/lando/pull/1990)
* Fixed bug not allowing user overrides on Lando managed services eg `appserver_nginx` [#1990](https://github.com/lando/lando/pull/1990)
* Fixed bug causing `PATH_INFO` and `PATH_TRANSLATED` to not be set by default on `php` services served by `nginx` [#2192](https://github.com/lando/lando/pull/2192)
* Fixed bug causing `PATH_INFO` and `PATH_TRANSLATED` to not be set by default on the `lemp` recipe [#2192](https://github.com/lando/lando/pull/2192)
* Fixed bug causing Lando to pass through the quotes on build steps or events that contained options like `--option="some thing"` [#1926](https://github.com/lando/lando/pull/1926)
* Improved overridability of `pantheon` `push|pull|switch` commands [#2166](https://github.com/lando/lando/pull/2166)
* Blasted this thing straight out of Mos Eisley [#6](https://www.youtube.com/watch?v=d9Am7nUiIyU)

Lando is **free** and **open source** software that relies on contributions from developers like you! If you like Lando then help us spend more time making, updating and supporting it by [contributing](https://github.com/sponsors/lando).

**ALSO, STILL, SERIOUSLY, READ THE DOCS!: <https://docs.lando.dev/>**

## v3.0.0-rrc.8 - [May 3, 2020](https://github.com/lando/lando/releases/tag/v3.0.0-rrc.8)

### This is an `edge` release.

Edge releases contain the newest bug fixes and features and *may* be less stable as a result. If you are an intrepid developer who wants to try the latest and greatest and/or wants to help report bugs then try this release out.

Otherwise, scroll down and use the first release that has the green `Latest Release` tag. For more information about the Lando release cycle check out [this](https://docs.lando.dev/config/releases.html).

* Added warnings if user is using unsupported Docker versions [#678](https://github.com/lando/lando/pull/678)
* Improved Lando update check to be non-blocking
* Improved warnings if needed Docker dependencies are not installed [#1901](https://github.com/lando/lando/pull/1901)

Lando is **free** and **open source** software that relies on contributions from developers like you! If you like Lando then help us spend more time making, updating and supporting it by [contributing](https://github.com/sponsors/lando).

**ALSO, STILL, SERIOUSLY, READ THE DOCS!: <https://docs.lando.dev/>**

## v3.0.0-rrc.7 - [April 30, 2020](https://github.com/lando/lando/releases/tag/v3.0.0-rrc.7)

### This is an `edge` release.

Edge releases contain the newest bug fixes and features and *may* be less stable as a result. If you are an intrepid developer who wants to try the latest and greatest and/or wants to help report bugs then try this release out.

Otherwise, scroll down and use the first release that has the green `Latest Release` tag. For more information about the Lando release cycle check out [this](https://docs.lando.dev/config/releases.html).

* Fixed bug where `proxy` was not honoring new `bindAddress` or `proxyBindAddress` settings [#2200](https://github.com/lando/lando/pull/2200)
* Fixed bug causing Lando to not install on versions of macOS it actually supports [#2203](https://github.com/lando/lando/pull/2203)

Lando is **free** and **open source** software that relies on contributions from developers like you! If you like Lando then help us spend more time making, updating and supporting it by [contributing](https://github.com/sponsors/lando).

**ALSO, STILL, SERIOUSLY, READ THE DOCS!: <https://docs.lando.dev/>**

## v3.0.0-rrc.6 - [April 28, 2020](https://github.com/lando/lando/releases/tag/v3.0.0-rrc.6)

### This is an `edge` release.

Edge releases contain the newest bug fixes and features and *may* be less stable as a result. If you are an intrepid developer who wants to try the latest and greatest and/or wants to help report bugs then try this release out.

Otherwise, scroll down and use the first release that has the green `Latest Release` tag. For more information about the Lando release cycle check out [this](https://docs.lando.dev/config/releases.html).

* Silenced `loadkeys` on `inits` that require key loading
* Improved `node` service so it uses the `node` user if it does not use privileged ports
* Improved app reporting so it doesnt hang the process if reporting node is spinning
* Fixed bug where you needed to run `lando rebuild` twice to clear the "This app was built on a different version of Lando" warning
* Fixed bug where `proxy` was not finding the correct port for multi-port proxied services
* Fixed bug where `node` services using a custom `ssl` port do not get assigned a `https://localhost:PORT` address correctly
* Fixed bug where failed `healthchecks` were not sending correct error code
* Fixed bug causing `mongodb` services to fail healthchecks
* Fixed bug causing `maxKeyWarning` to continue showing even after user has taken action [#2186](https://github.com/lando/lando/pull/2186)

Lando is **free** and **open source** software that relies on contributions from developers like you! If you like Lando then help us spend more time making, updating and supporting it by [contributing](https://github.com/sponsors/lando).

**ALSO, STILL, SERIOUSLY, READ THE DOCS!: <https://docs.lando.dev/>**

## v3.0.0-rrc.5 - [April 25, 2020](https://github.com/lando/lando/releases/tag/v3.0.0-rrc.5)

### This is an `edge` release.

Edge releases contain the newest bug fixes and features and *may* be less stable as a result. If you are an intrepid developer who wants to try the latest and greatest and/or wants to help report bugs then try this release out.

Otherwise, scroll down and use the first release that has the green `Latest Release` tag. For more information about the Lando release cycle check out [this](https://docs.lando.dev/config/releases.html).

* Added _extremely experimental_, for-testing-purposes-only support for Lagoon Drupal 8 projects, [read more](https://docs.lando.dev/config/lagoon.html)
* Added legacy `SIMPLETEST_` envvars to Drupaly recipes [#1269](https://github.com/lando/lando/pull/1269)
* Added ability for users to control which host `ssh` keys Lando uses [#2031](https://github.com/lando/lando/pull/2031)
* Added reasonable `max-file` and `max-size` limits to services so logs don't grow indefinitely [#1774](https://github.com/lando/lando/pull/1774)
* Added `proxy` support for any level of subdomains [#1819](https://github.com/lando/lando/pull/1819)
* Changed the default bind address to `127.0.0.1` and made `bindAddress` globally configurable [#2035](https://github.com/lando/lando/pull/2035)
* Fixed regression causing weird newlines on some console output [#2178](https://github.com/lando/lando/pull/2178)
* Fixed bug causing Pantheon `pull` and `push` to fail when checked out to branch that wasnt also a multidev env [#2153](https://github.com/lando/lando/pull/2153)
* Fixed bug causing Pantheon `lando push` to push to unexpected environments [#2153](https://github.com/lando/lando/pull/2153)
* Fixed bug causing `ERR_INVALID_REDIRECT` for some proxied servives [#2149](https://github.com/lando/lando/pull/2149)
* Fixed bug causing app start to fail if proxy was unable to locate suitable ports [#1857](https://github.com/lando/lando/pull/1857)
* Fixed bug causing `ssh` to fail when username or keypaths had spaces in them [#2031](https://github.com/lando/lando/pull/2031)
* Improved logging and error handling
* Improved spelling and grammar in docs, code and comments, thanks [@uberhacker](https://github.com/uberhacker)!
* Upgraded to `traefik` 2.2 [#1819](https://github.com/lando/lando/pull/1819)

Lando is **free** and **open source** software that relies on contributions from developers like you! If you like Lando then help us spend more time making, updating and supporting it by [contributing](https://github.com/sponsors/lando).

**ALSO, STILL, SERIOUSLY, READ THE DOCS!: <https://docs.lando.dev/>**

## v3.0.0-rrc.4 - [April 11, 2020](https://github.com/lando/lando/releases/tag/v3.0.0-rrc.4)

### This is an `edge` release.

Edge releases contain the newest bug fixes and features and *may* be less stable as a result. If you are an intrepid developer who wants to try the latest and greatest and/or wants to help report bugs then try this release out.

Otherwise, scroll down and use the first release that has the green `Latest Release` tag. For more information about the Lando release cycle check out [this](https://docs.lando.dev/config/releases.html).

* Added support for `postgres:12` [#2133](https://github.com/lando/lando/pull/2133)
* Added a `lando rebuild` warning if app becomes out of sync with Lando [#2098](https://github.com/lando/lando/pull/2098)
* Added option to configure the `default-authentication-plugin` for `mysql:8` services [#2135](https://github.com/lando/lando/pull/2135)
* Improved "starty" UX to communicate warnings eg "a healthcheck failed" better [#1088](https://github.com/lando/lando/pull/1088)
* Improved app start so it throws helpful instructions when start fails [#2098](https://github.com/lando/lando/pull/2098)
* Improved healthchecks so they no longer consume CPU while idle [#1088](https://github.com/lando/lando/pull/1088)
* Improved `proxy` so it automatically recreates itself when Lando is updated
* Improved `external_connection.host` so it uses `127.0.0.1` instead of `localhost`, this helps situations where the user has `mysql` running over a socket on their host
* Fixed bug causing a custom named `landoFile` and custom pre and post Landofiles to not be recognized correctly #1919](https://github.com/lando/lando/pull/1919)
* Fixed bug causing all multicommand tooling to run as `www-data` instead of the `meUser` eg `node` for node services [#1877](https://github.com/lando/lando/pull/1877)
* Fixed bug causing services built from local Dockerfiles to error when run from subdirectories [#2102](https://github.com/lando/lando/pull/1877)
* Fixed bug causing recipes to not properly identify pullable and locally built services
* Fixed bug causing `lando push --code` to fail if `git` `user.name` or `user.email` are not set [#47](https://github.com/pantheon-systems/localdev-issues/issues/47)
* Set `default-authentication-plugin` to `mysql_native_password` for LAMP MySQL 8 recipes [#2135](https://github.com/lando/lando/pull/2135)

Lando is **free** and **open source** software that relies on contributions from developers like you! If you like Lando then help us spend more time making, updating and supporting it by [contributing](https://github.com/sponsors/lando).

**ALSO, STILL, SERIOUSLY, READ THE DOCS!: https://docs.lando.dev/**

## v3.0.0-rrc.3 - [April 2, 2020](https://github.com/lando/lando/releases/tag/v3.0.0-rrc.3)

Lando is **free** and **open source** software that relies on contributions from developers like you! If you like Lando then help us spend more time making, updating and supporting it by [contributing](https://github.com/sponsors/lando).

* Added separate `edge` and `stable` release channels, [read more](https://docs.lando.dev/config/releases.html)
* Added an `experimental` flag so users can access bleeding edge features, [read more](https://docs.lando.dev/config/experimental.html)
* Added `PATH_INFO` and `PATH_TRANSLATED` to the default `nginx` `fastcgi_params` [#1987](https://github.com/lando/lando/pull/1987)
* Added `webp` support to `php 7` images [#1715](https://github.com/lando/lando/pull/1715)
* Added subdirectory support to the `proxy` [#1824](https://github.com/lando/lando/pull/1824)
* Added support for `pantheon.yml`'s' `drush_version`
* Increased limit on amount of sites we can get from the Pantheon API [#988](https://github.com/lando/lando/pull/988)
* Fixed bug where `PATH_INFO` was not set in the `pantheon` recipe [#1987](https://github.com/lando/lando/pull/1987)
* Fixed bug causing a silent error when trying to `lando pull --code test|live` using `pantheon` recipe [#2021](https://github.com/lando/lando/pull/2021)
* Fixed bug causing Windows path separators to cause SQL Import/Export scripts to fail [#1823](https://github.com/lando/lando/issues/1823)
* Fixed bug causing `--host` flag using `=` to produce unexpected results on `db-import/export` [#2007](https://github.com/lando/lando/pull/2007)
* Improved `lando db-import` and `lando db-export` to allow absolute paths [#1768](https://github.com/lando/lando/pull/1768)
* Improved feedback from `lando db-import` and `lando db-export` commands [#2027](https://github.com/lando/lando/pull/2027)
* Improved tooling `stdio` configurability and `stderr` discovery [#2021](https://github.com/lando/lando/pull/2021)
* Readded previous `phpmyadmin` `4.x` versions for better backwards compatibility [#2062](https://github.com/lando/lando/pull/2062)
* Set `COMPOSER_MEMORY_LIMIT` to '-1'
* Updated to `composer` version `1.10.1` [#2096](https://github.com/lando/lando/pull/2096)
* Updated to latest `xdebug` in `php` version `7.4` [#2099](https://github.com/lando/lando/pull/2099)
* Updated `drush 8` to `8.3.2` [#2097](https://github.com/lando/lando/pull/2097)
* Updated to Docker Desktop `2.2.0.5` [#2052](https://github.com/lando/lando/pull/2052) [#2122](https://github.com/lando/lando/pull/2122)

**ALSO, STILL, SERIOUSLY, READ THE DOCS!: https://docs.lando.dev/**

## v3.0.0-rrc.2 - [March 25, 2020](https://github.com/lando/lando/releases/tag/v3.0.0-rrc.2)

### This is an `edge` release.

Edge releases contain the newest bug fixes and features and *may* be less stable as a result. If you are an intrepid developer who wants to try the latest and greatest and/or wants to help report bugs then try this release out.

Otherwise, scroll down and use the first release that has the green `Latest Release` tag. For more information about the Lando release cycle check out [this](https://docs.lando.dev/config/releases.html).

* Added support for `go` versions `1.12-1.14`,
* Added support for `solr` `8` [#1765](https://github.com/lando/lando/pull/1765)
* Added new `solr` `7` minor versions [#1765](https://github.com/lando/lando/pull/1765)
* Added support for `.mjs` files in `nginx` [#1537](https://github.com/lando/lando/issues/1537)
* Added documentation on how to set `vm.max_map_count` correctly if you cannot run `elasticsearch` correctly [#1967](https://github.com/lando/lando/issues/1967)
* Fixed bug caused by setting `TERMINUS_VERSION` in Pantheon appserver images [#1872](https://github.com/lando/lando/issues/1872)
* Fixed bug causing build steps to not run if app was manually removed [#2079](https://github.com/lando/lando/issues/2079)
* Fixed bug with app name names containing spaces [#1767](https://github.com/lando/lando/issues/1767)
* Fixed bug causing crash on `macOS` if Docker is not installed first
* Fixed bug causing CLI array data to vanish on Windows, thanks @rabauss! [#2063](https://github.com/lando/lando/issues/2063)
* Officially documented file performance `excludes` feature [#763](https://github.com/lando/lando/issues/763) [#1460](https://github.com/lando/lando/issues/1460)
* Updated `go` to use `1.14` as the default version [#2009](https://github.com/lando/lando/issues/2009)
* Updated `phpmyadmin` to use `5.0` as the default version [#2062](https://github.com/lando/lando/issues/2062)
* Upgraded to `terminus` `2.3.0` [#2082](https://github.com/lando/lando/issues/2082)

Lando is **free** and **open source** software that relies on contributions from developers like you! If you like Lando then help us spend more time making, updating and supporting it by [contributing](https://github.com/sponsors/lando).

**ALSO, STILL, SERIOUSLY, READ THE DOCS!: https://docs.lando.dev/**

## v3.0.0-rrc.1 - [March 22, 2020](https://github.com/lando/lando/releases/tag/v3.0.0-rrc.1)

Lando is **free** and **open source** software that relies on contributions from developers like you! If you like Lando then help us spend more time making, updating and supporting it by [contributing](https://github.com/sponsors/lando).

* Downgraded Docker Desktop for Windows to `2.2.0.3` because [#2052](https://github.com/lando/lando/issues/2052) [#2076](https://github.com/lando/lando/issues/2076)
* Switched pre-release series because apparently linux cares [#2072](https://github.com/lando/lando/issues/2072)
* Updated Docker Desktop for macOS installer to handle the 2.1 -> 2.2 upgrade better

**ALSO, STILL, SERIOUSLY, READ THE DOCS!: https://docs.lando.dev/**

## v3.0.0-aft.2 - [March 20, 2020](https://github.com/lando/lando/releases/tag/v3.0.0-aft.2)

Lando is **free** and **open source** software that relies on contributions from developers like you! If you like Lando then help us spend more time making, updating and supporting it by [contributing](https://github.com/sponsors/lando).

* Added support for `mariadb` `10.4` [#2004](https://github.com/lando/lando/issues/2004)
* Added patch version pinning to `bitnami` based services [#2057](https://github.com/lando/lando/issues/2057)
* Added `rsync` to the `php:7.4` image [#2056](https://github.com/lando/lando/issues/2056)
* Fixed bug causing `--secret-toggle` to break packaged `lando`s
* Fixed bug causing prerelease version comparison produce unexpected results [#2049](https://github.com/lando/lando/issues/2049)
* Fixed breaking upstream change in all `bitnami` based services [#2057](https://github.com/lando/lando/issues/2057)

**ALSO, STILL, SERIOUSLY, READ THE DOCS!: https://docs.lando.dev/**

## v3.0.0-aft.1 - [March 13, 2020](https://github.com/lando/lando/releases/tag/v3.0.0-aft.1)

Lando is **free** and **open source** software that relies on contributions from developers like you! If you like Lando then help us spend more time making, updating and supporting it by [contributing](https://github.com/sponsors/lando).

* Added signed `windoze` installer and binary [#2037](https://github.com/lando/lando/issues/2037)
* Added support for `node` `12` and `13` [#1866](https://github.com/lando/lando/issues/1866)
* Added support for new `node` `10` and `11` minor versions [#1981](https://github.com/lando/lando/issues/1981)
* Added support for `php` `7.4` [#1891](https://github.com/lando/lando/pull/1892)
* Added `json` and `table` formats to some `lando` commands [#1737](https://github.com/lando/lando/issues/1737)
* Added compatibility for Docker Desktop `2.2.0.4` on macOS and Windows [#1975](https://github.com/lando/lando/issues/1975)
* Fixed bug causing cli output colorization in non `TTY` contexts [#1789](https://github.com/lando/lando/issues/1789)
* Fixed bug causing `memcached` to not boot up correctly [#1827](https://github.com/lando/lando/issues/1827)
* Improved macOS and Windows Lando installers [#1975](https://github.com/lando/lando/issues/1975)
* Improved build step and restart performance [#2013](https://github.com/lando/lando/issues/2013)
* Rebased `lando` on `node` `12` for MOAR SPEEDS [#2037](https://github.com/lando/lando/issues/2037)
* Removed lingering reference to `Git for Windows` in Windoze installer [#1865](https://github.com/lando/lando/issues/1865)
* Updated to `docker-compose` `1.25.4` [#1975](https://github.com/lando/lando/issues/1975)
* Updated to Docker Desktop `2.2.0.4` for macOS and Windows [#1975](https://github.com/lando/lando/issues/1975)
* Updated `xdebug` to latest in `php` `7.2` and `7.3`
* Updated functional tests to use `hyperdrive 0.6.1` [#2037](https://github.com/lando/lando/issues/2037)

**ALSO, STILL, SERIOUSLY, READ THE DOCS!: https://docs.lando.dev/**<|MERGE_RESOLUTION|>--- conflicted
+++ resolved
@@ -1,15 +1,12 @@
 # 2020
 
-<<<<<<< HEAD
 ## v3.0.25 - In development
 
 Lando is **free** and **open source** software that relies on contributions from developers like you! If you like Lando then help us spend more time making, updating and supporting it by [contributing](https://github.com/sponsors/lando).
 
 * Added `6.0` to list of supported `redis` versions
 * Fixed bug causing `composer` install to fail on `php` `8.0` [#2729](https://github.com/lando/lando/issues/2729)
-=======
-* updated `pantheon` recipe to use `wkhtmltopdf` version 0.12.5
->>>>>>> cbb57c28
+* Updated `pantheon` recipe to use `wkhtmltopdf` version `0.12.5`
 
 ## v3.0.24 - [December 14, 2020](https://github.com/lando/lando/releases/tag/v3.0.24)
 
