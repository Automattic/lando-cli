# 2020

<<<<<<< HEAD
## v3.0.9 - In development

Lando is **free** and **open source** software that relies on contributions from developers like you! If you like Lando then help us spend more time making, updating and supporting it by [contributing](https://github.com/sponsors/lando).

* Added `command` support for `php` cli services [#2479](https://github.com/lando/lando/pull/2479)
* Improved `db-import` and `lando pull` to handle foreign key constraints [#1850](https://github.com/lando/lando/pull/1850) [#2391](https://github.com/lando/lando/pull/2391)
=======
* Fix invalid url in platformsh.md
>>>>>>> 71de2a9e

## v3.0.8 - [July 14, 2020](https://github.com/lando/lando/releases/tag/v3.0.8)

Lando is **free** and **open source** software that relies on contributions from developers like you! If you like Lando then help us spend more time making, updating and supporting it by [contributing](https://github.com/sponsors/lando).

* Added support for loading `plugins` from your application repo [#2434](https://github.com/lando/lando/pull/2434)
* Bumped `platformsh` recipe to `alpha` status [#2444](https://github.com/lando/lando/pull/2444)
* Bumped `lagoon` recipe to `alpha` status [#2451](https://github.com/lando/lando/pull/2451)
* Fixed bug causing some interactive options to not be passed through correctly [#2456](https://github.com/lando/lando/pull/2456) [#2471](https://github.com/lando/lando/pull/2471)
* Improved database pull performance for the `pantheon` recipe [#2402](https://github.com/lando/lando/pull/2402)
* Improved error message if host-side `terminus` token caches contain invalid `JSON` [#2428](https://github.com/lando/lando/pull/2428)
* Switched all usage of `:delegated` to `:cached` in preperation of `mutagen` syncing [#763](https://github.com/lando/lando/pull/763) [#2354](https://github.com/lando/lando/pull/2354)
* Updated default `drupal8` recipe `php` version to `7.3` [#2427](https://github.com/lando/lando/pull/2427)
* Updated `excludes` to use `mutagen` if its available [#763](https://github.com/lando/lando/pull/763) [#2354](https://github.com/lando/lando/pull/2354)

## v3.0.7 - [June 27, 2020](https://github.com/lando/lando/releases/tag/v3.0.7)

Lando is **free** and **open source** software that relies on contributions from developers like you! If you like Lando then help us spend more time making, updating and supporting it by [contributing](https://github.com/sponsors/lando).

* Added ability to configure `USER` and `PORT` for `sql-import` and `sql-export` scripts with envvars
* Added ability to set environment variables for tooling commands [#2128](https://github.com/lando/lando/pull/2128)
* Changed `/user` and `/lando` mounting to use `:cached` in preperation for Mutagen
* Fixed bug causing non-semantic `drush` versions like `*` and `^` to throw errors [#2386](https://github.com/lando/lando/pull/2386)
* Fixed bug causing custom config files in `nginx` service to be modified unexpectedly [#2383](https://github.com/lando/lando/pull/2383)
* Fixed bug causing first touch non-start engine commands to fail
* Improved `/bin/sh` wrapping of tooling commands [#2279](https://github.com/lando/lando/pull/2279) [#2280](https://github.com/lando/lando/pull/2280)
* Loosened key add restrictions to improve key loading on `macOS` High Sierra [#2415](https://github.com/lando/lando/pull/2415)
* Removed excessively frequent `WARN` messages [#2389](https://github.com/lando/lando/pull/2389)
* Updated Terminus to `2.4.0` [#2417](https://github.com/lando/lando/issues/2417)

## v3.0.6 - [June 9, 2020](https://github.com/lando/lando/releases/tag/v3.0.6)

Lando is **free** and **open source** software that relies on contributions from developers like you! If you like Lando then help us spend more time making, updating and supporting it by [contributing](https://github.com/sponsors/lando).

* Fixed bug causing non-semantic `drush` versions like `*` and `false` to throw errors [#2372](https://github.com/lando/lando/pull/2372)

## v3.0.5 - [June 5, 2020](https://github.com/lando/lando/releases/tag/v3.0.5)

Lando is **free** and **open source** software that relies on contributions from developers like you! If you like Lando then help us spend more time making, updating and supporting it by [contributing](https://github.com/sponsors/lando).

* Added _experimental_ support for WordPress Site Networks (Multisite) to Pantheon recipe [#1425](https://github.com/lando/lando/pull/1425)
* Added `/app/bin` into the `php` service `PATH` [#2328](https://github.com/lando/lando/pull/2328)
* Fixed bug causing "command" output to be unreadable on some terminals [#2302](https://github.com/lando/lando/pull/2302)
* Fixed bug causing `stdin` to not be read correctly for some tooling commands eg `lando drush sql-cli < dump.sql` [#1918](https://github.com/lando/lando/pull/1918)
* Fixed regression in `db-import` causing tables to not be dropped correctly
* Fixed regression causing the version in `via: nginx:1.16` to not be picked up correctly [#2300](https://github.com/lando/lando/pull/2300)
* Improved performance of user permisson `host:container` mapping [#2300](https://github.com/lando/lando/pull/2300)
* Improved `lando ssh` so that it now uses the first defined service as the default if `appserver` does not exist [#2300](https://github.com/lando/lando/pull/2300)
* Updated `varnish` ssl termination to use `nginx` `1.17` [#2300](https://github.com/lando/lando/pull/2300)

## v3.0.4 - [May 31, 2020](https://github.com/lando/lando/releases/tag/v3.0.4)

Lando is **free** and **open source** software that relies on contributions from developers like you! If you like Lando then help us spend more time making, updating and supporting it by [contributing](https://github.com/sponsors/lando).

* Added an app warning for installing Drush `10+` globally
* Added support for `nginx` `1.16`, `1.17` and `1.18`
* Added support for Docker Desktop `2.3.0.3`
* Changed default `nginx` version to `1.17`
* Deprecated `nginx` version `1.14`
* Updated to Docker Desktop `2.3.0.3`

**ALSO, STILL, SERIOUSLY, READ THE DOCS!: <https://docs.lando.dev/>**

## v3.0.3 - [May 15, 2020](https://github.com/lando/lando/releases/tag/v3.0.3)

Lando is **free** and **open source** software that relies on contributions from developers like you! If you like Lando then help us spend more time making, updating and supporting it by [contributing](https://github.com/sponsors/lando).

* Added a [guide](https://docs.lando.dev/guides/using-compass-on-a-lando-node-service.html) on how to use `compass` in `node` service [#2039](https://github.com/lando/lando/pull/2039)
* Added support for `php` `7.4` to `pantheon` recipes [#2259](https://github.com/lando/lando/pull/2259)
* Added support for `apache` `tika` `1.18` to supported Pantheon `appservers`
* Fixed bug causing `Operation not permitted` for some `db-import|export` commands [#2255](https://github.com/lando/lando/pull/2255)
* Fixed bug causing `ssh` keys to be incorrectly set to `700` [#2260](https://github.com/lando/lando/pull/2260)
* Fixed bug causing overridden `ports` expressed as objects to error [#2256](https://github.com/lando/lando/pull/2256)

**ALSO, STILL, SERIOUSLY, READ THE DOCS!: <https://docs.lando.dev/>**

## v3.0.2 - [May 12, 2020](https://github.com/lando/lando/releases/tag/v3.0.2)

Lando is **free** and **open source** software that relies on contributions from developers like you! If you like Lando then help us spend more time making, updating and supporting it by [contributing](https://github.com/sponsors/lando).

* Added `none` as a Release Channel option
* Added a [guide](https://docs.lando.dev/guides/installing-php-extensions-on-lando.html) on how to install `php` extensions [#1894](https://github.com/lando/lando/pull/1894) [#1906](https://github.com/lando/lando/pull/1906) [#2201](https://github.com/lando/lando/pull/2201) [#2240](https://github.com/lando/lando/pull/2240)
* Added a [guide](https://docs.lando.dev/guides/installing-node-in-your-lando-php-service.html) on how to install `node` directly in a PHP service for things like PatternLab or Emulsify [#2196](https://github.com/lando/lando/pull/2196)
* Added support for `mongo` `4.2` [#2246](https://github.com/lando/lando/pull/2246)
* Added a `drupal9` **(beta)** recipe [#1993](https://github.com/lando/lando/pull/1993)
* Added `none` as a Release Channel option [#2218](https://github.com/lando/lando/pull/2218)
* Deprecated `mongo` version `4.1` [#2246](https://github.com/lando/lando/pull/2246)
* Fixed bug where `cache: none` in the Laravel recipe config caused a start error [#2236](https://github.com/lando/lando/pull/2236)
* Fixed bug causing `nginx` and `apache` to sometimes fail on a rebuild [#1986](https://github.com/lando/lando/pull/1986)
* Fixed bug causing `db-import` to not recognize some dumps from `db-export` [#2170](https://github.com/lando/lando/pull/2170)
* Fixed bug causing `db-export` to report success even when it had been cancelled on `gzip` overwrite [#2231](https://github.com/lando/lando/pull/2231)
* Fixed bug causing some Docker Engine versions on Linux to incorrectly throw an incompatibility warning [#2239](https://github.com/lando/lando/pull/2239)
* Updated default `mongo` version to `4.2` [#2246](https://github.com/lando/lando/pull/2246)
* Updated to and added support to Docker Desktop `2.3.0.2`
* Updated to and added support for `docker-compose` `1.25.5` on Linux
* Many more spelling and grammar fixes in docs, code and comments, thanks [@uberhacker](https://github.com/uberhacker)!

**ALSO, STILL, SERIOUSLY, READ THE DOCS!: <https://docs.lando.dev/>**

## v3.0.1 - [May 7, 2020](https://github.com/lando/lando/releases/tag/v3.0.1)

Lando is **free** and **open source** software that relies on contributions from developers like you! If you like Lando then help us spend more time making, updating and supporting it by [contributing](https://github.com/sponsors/lando).

* Fixed regression in `build` and `event` quote passthrough logic causing other commands to not parse correctly [#1926](https://github.com/lando/lando/pull/1926)
* Fixed race condition causing proxy certs to not refresh consistently on proxy changes

**ALSO, STILL, SERIOUSLY, READ THE DOCS!: <https://docs.lando.dev/>**

## v3.0.0 - [May 4, 2020](https://github.com/lando/lando/releases/tag/v3.0.0)

### This is an `edge` release.

Edge releases contain the newest bug fixes and features and *may* be less stable as a result. If you are an intrepid developer who wants to try the latest and greatest and/or wants to help report bugs then try this release out.

Otherwise, scroll down and use the first release that has the green `Latest Release` tag. For more information about the Lando release cycle check out [this](https://docs.lando.dev/config/releases.html).

* Added ability to customize or disable the `app_mount` on a per-service basis [#2029](https://github.com/lando/lando/issues/2029) [#1487](https://github.com/lando/lando/issues/1487)
* Fixed bug preventing recipe provided tooling from being `disabled` [#472](https://github.com/lando/lando/pull/472)
* Fixed bug not allowing build steps on Lando managed services eg `appserver_nginx` [#1990](https://github.com/lando/lando/pull/1990)
* Fixed bug not allowing user overrides on Lando managed services eg `appserver_nginx` [#1990](https://github.com/lando/lando/pull/1990)
* Fixed bug causing `PATH_INFO` and `PATH_TRANSLATED` to not be set by default on `php` services served by `nginx` [#2192](https://github.com/lando/lando/pull/2192)
* Fixed bug causing `PATH_INFO` and `PATH_TRANSLATED` to not be set by default on the `lemp` recipe [#2192](https://github.com/lando/lando/pull/2192)
* Fixed bug causing Lando to pass through the quotes on build steps or events that contained options like `--option="some thing"` [#1926](https://github.com/lando/lando/pull/1926)
* Improved overridability of `pantheon` `push|pull|switch` commands [#2166](https://github.com/lando/lando/pull/2166)
* Blasted this thing straight out of Mos Eisley [#6](https://www.youtube.com/watch?v=d9Am7nUiIyU)

Lando is **free** and **open source** software that relies on contributions from developers like you! If you like Lando then help us spend more time making, updating and supporting it by [contributing](https://github.com/sponsors/lando).

**ALSO, STILL, SERIOUSLY, READ THE DOCS!: <https://docs.lando.dev/>**

## v3.0.0-rrc.8 - [May 3, 2020](https://github.com/lando/lando/releases/tag/v3.0.0-rrc.8)

### This is an `edge` release.

Edge releases contain the newest bug fixes and features and *may* be less stable as a result. If you are an intrepid developer who wants to try the latest and greatest and/or wants to help report bugs then try this release out.

Otherwise, scroll down and use the first release that has the green `Latest Release` tag. For more information about the Lando release cycle check out [this](https://docs.lando.dev/config/releases.html).

* Added warnings if user is using unsupported Docker versions [#678](https://github.com/lando/lando/pull/678)
* Improved Lando update check to be non-blocking
* Improved warnings if needed Docker dependencies are not installed [#1901](https://github.com/lando/lando/pull/1901)

Lando is **free** and **open source** software that relies on contributions from developers like you! If you like Lando then help us spend more time making, updating and supporting it by [contributing](https://github.com/sponsors/lando).

**ALSO, STILL, SERIOUSLY, READ THE DOCS!: <https://docs.lando.dev/>**

## v3.0.0-rrc.7 - [April 30, 2020](https://github.com/lando/lando/releases/tag/v3.0.0-rrc.7)

### This is an `edge` release.

Edge releases contain the newest bug fixes and features and *may* be less stable as a result. If you are an intrepid developer who wants to try the latest and greatest and/or wants to help report bugs then try this release out.

Otherwise, scroll down and use the first release that has the green `Latest Release` tag. For more information about the Lando release cycle check out [this](https://docs.lando.dev/config/releases.html).

* Fixed bug where `proxy` was not honoring new `bindAddress` or `proxyBindAddress` settings [#2200](https://github.com/lando/lando/pull/2200)
* Fixed bug causing Lando to not install on versions of macOS it actually supports [#2203](https://github.com/lando/lando/pull/2203)

Lando is **free** and **open source** software that relies on contributions from developers like you! If you like Lando then help us spend more time making, updating and supporting it by [contributing](https://github.com/sponsors/lando).

**ALSO, STILL, SERIOUSLY, READ THE DOCS!: <https://docs.lando.dev/>**

## v3.0.0-rrc.6 - [April 28, 2020](https://github.com/lando/lando/releases/tag/v3.0.0-rrc.6)

### This is an `edge` release.

Edge releases contain the newest bug fixes and features and *may* be less stable as a result. If you are an intrepid developer who wants to try the latest and greatest and/or wants to help report bugs then try this release out.

Otherwise, scroll down and use the first release that has the green `Latest Release` tag. For more information about the Lando release cycle check out [this](https://docs.lando.dev/config/releases.html).

* Silenced `loadkeys` on `inits` that require key loading
* Improved `node` service so it uses the `node` user if it does not use privileged ports
* Improved app reporting so it doesnt hang the process if reporting node is spinning
* Fixed bug where you needed to run `lando rebuild` twice to clear the "This app was built on a different version of Lando" warning
* Fixed bug where `proxy` was not finding the correct port for multi-port proxied services
* Fixed bug where `node` services using a custom `ssl` port do not get assigned a `https://localhost:PORT` address correctly
* Fixed bug where failed `healthchecks` were not sending correct error code
* Fixed bug causing `mongodb` services to fail healthchecks
* Fixed bug causing `maxKeyWarning` to continue showing even after user has taken action [#2186](https://github.com/lando/lando/pull/2186)

Lando is **free** and **open source** software that relies on contributions from developers like you! If you like Lando then help us spend more time making, updating and supporting it by [contributing](https://github.com/sponsors/lando).

**ALSO, STILL, SERIOUSLY, READ THE DOCS!: <https://docs.lando.dev/>**

## v3.0.0-rrc.5 - [April 25, 2020](https://github.com/lando/lando/releases/tag/v3.0.0-rrc.5)

### This is an `edge` release.

Edge releases contain the newest bug fixes and features and *may* be less stable as a result. If you are an intrepid developer who wants to try the latest and greatest and/or wants to help report bugs then try this release out.

Otherwise, scroll down and use the first release that has the green `Latest Release` tag. For more information about the Lando release cycle check out [this](https://docs.lando.dev/config/releases.html).

* Added _extremely experimental_, for-testing-purposes-only support for Lagoon Drupal 8 projects, [read more](https://docs.lando.dev/config/lagoon.html)
* Added legacy `SIMPLETEST_` envvars to Drupaly recipes [#1269](https://github.com/lando/lando/pull/1269)
* Added ability for users to control which host `ssh` keys Lando uses [#2031](https://github.com/lando/lando/pull/2031)
* Added reasonable `max-file` and `max-size` limits to services so logs don't grow indefinitely [#1774](https://github.com/lando/lando/pull/1774)
* Added `proxy` support for any level of subdomains [#1819](https://github.com/lando/lando/pull/1819)
* Changed the default bind address to `127.0.0.1` and made `bindAddress` globally configurable [#2035](https://github.com/lando/lando/pull/2035)
* Fixed regression causing weird newlines on some console output [#2178](https://github.com/lando/lando/pull/2178)
* Fixed bug causing Pantheon `pull` and `push` to fail when checked out to branch that wasnt also a multidev env [#2153](https://github.com/lando/lando/pull/2153)
* Fixed bug causing Pantheon `lando push` to push to unexpected environments [#2153](https://github.com/lando/lando/pull/2153)
* Fixed bug causing `ERR_INVALID_REDIRECT` for some proxied servives [#2149](https://github.com/lando/lando/pull/2149)
* Fixed bug causing app start to fail if proxy was unable to locate suitable ports [#1857](https://github.com/lando/lando/pull/1857)
* Fixed bug causing `ssh` to fail when username or keypaths had spaces in them [#2031](https://github.com/lando/lando/pull/2031)
* Improved logging and error handling
* Improved spelling and grammar in docs, code and comments, thanks [@uberhacker](https://github.com/uberhacker)!
* Upgraded to `traefik` 2.2 [#1819](https://github.com/lando/lando/pull/1819)

Lando is **free** and **open source** software that relies on contributions from developers like you! If you like Lando then help us spend more time making, updating and supporting it by [contributing](https://github.com/sponsors/lando).

**ALSO, STILL, SERIOUSLY, READ THE DOCS!: <https://docs.lando.dev/>**

## v3.0.0-rrc.4 - [April 11, 2020](https://github.com/lando/lando/releases/tag/v3.0.0-rrc.4)

### This is an `edge` release.

Edge releases contain the newest bug fixes and features and *may* be less stable as a result. If you are an intrepid developer who wants to try the latest and greatest and/or wants to help report bugs then try this release out.

Otherwise, scroll down and use the first release that has the green `Latest Release` tag. For more information about the Lando release cycle check out [this](https://docs.lando.dev/config/releases.html).

* Added support for `postgres:12` [#2133](https://github.com/lando/lando/pull/2133)
* Added a `lando rebuild` warning if app becomes out of sync with Lando [#2098](https://github.com/lando/lando/pull/2098)
* Added option to configure the `default-authentication-plugin` for `mysql:8` services [#2135](https://github.com/lando/lando/pull/2135)
* Improved "starty" UX to communicate warnings eg "a healthcheck failed" better [#1088](https://github.com/lando/lando/pull/1088)
* Improved app start so it throws helpful instructions when start fails [#2098](https://github.com/lando/lando/pull/2098)
* Improved healthchecks so they no longer consume CPU while idle [#1088](https://github.com/lando/lando/pull/1088)
* Improved `proxy` so it automatically recreates itself when Lando is updated
* Improved `external_connection.host` so it uses `127.0.0.1` instead of `localhost`, this helps situations where the user has `mysql` running over a socket on their host
* Fixed bug causing a custom named `landoFile` and custom pre and post Landofiles to not be recognized correctly #1919](https://github.com/lando/lando/pull/1919)
* Fixed bug causing all multicommand tooling to run as `www-data` instead of the `meUser` eg `node` for node services [#1877](https://github.com/lando/lando/pull/1877)
* Fixed bug causing services built from local Dockerfiles to error when run from subdirectories [#2102](https://github.com/lando/lando/pull/1877)
* Fixed bug causing recipes to not properly identify pullable and locally built services
* Fixed bug causing `lando push --code` to fail if `git` `user.name` or `user.email` are not set [#47](https://github.com/pantheon-systems/localdev-issues/issues/47)
* Set `default-authentication-plugin` to `mysql_native_password` for LAMP MySQL 8 recipes [#2135](https://github.com/lando/lando/pull/2135)

Lando is **free** and **open source** software that relies on contributions from developers like you! If you like Lando then help us spend more time making, updating and supporting it by [contributing](https://github.com/sponsors/lando).

**ALSO, STILL, SERIOUSLY, READ THE DOCS!: https://docs.lando.dev/**

## v3.0.0-rrc.3 - [April 2, 2020](https://github.com/lando/lando/releases/tag/v3.0.0-rrc.3)

Lando is **free** and **open source** software that relies on contributions from developers like you! If you like Lando then help us spend more time making, updating and supporting it by [contributing](https://github.com/sponsors/lando).

* Added separate `edge` and `stable` release channels, [read more](https://docs.lando.dev/config/releases.html)
* Added an `experimental` flag so users can access bleeding edge features, [read more](https://docs.lando.dev/config/experimental.html)
* Added `PATH_INFO` and `PATH_TRANSLATED` to the default `nginx` `fastcgi_params` [#1987](https://github.com/lando/lando/pull/1987)
* Added `webp` support to `php 7` images [#1715](https://github.com/lando/lando/pull/1715)
* Added subdirectory support to the `proxy` [#1824](https://github.com/lando/lando/pull/1824)
* Added support for `pantheon.yml`'s' `drush_version`
* Increased limit on amount of sites we can get from the Pantheon API [#988](https://github.com/lando/lando/pull/988)
* Fixed bug where `PATH_INFO` was not set in the `pantheon` recipe [#1987](https://github.com/lando/lando/pull/1987)
* Fixed bug causing a silent error when trying to `lando pull --code test|live` using `pantheon` recipe [#2021](https://github.com/lando/lando/pull/2021)
* Fixed bug causing Windows path separators to cause SQL Import/Export scripts to fail [#1823](https://github.com/lando/lando/issues/1823)
* Fixed bug causing `--host` flag using `=` to produce unexpected results on `db-import/export` [#2007](https://github.com/lando/lando/pull/2007)
* Improved `lando db-import` and `lando db-export` to allow absolute paths [#1768](https://github.com/lando/lando/pull/1768)
* Improved feedback from `lando db-import` and `lando db-export` commands [#2027](https://github.com/lando/lando/pull/2027)
* Improved tooling `stdio` configurability and `stderr` discovery [#2021](https://github.com/lando/lando/pull/2021)
* Readded previous `phpmyadmin` `4.x` versions for better backwards compatibility [#2062](https://github.com/lando/lando/pull/2062)
* Set `COMPOSER_MEMORY_LIMIT` to '-1'
* Updated to `composer` version `1.10.1` [#2096](https://github.com/lando/lando/pull/2096)
* Updated to latest `xdebug` in `php` version `7.4` [#2099](https://github.com/lando/lando/pull/2099)
* Updated `drush 8` to `8.3.2` [#2097](https://github.com/lando/lando/pull/2097)
* Updated to Docker Desktop `2.2.0.5` [#2052](https://github.com/lando/lando/pull/2052) [#2122](https://github.com/lando/lando/pull/2122)

**ALSO, STILL, SERIOUSLY, READ THE DOCS!: https://docs.lando.dev/**

## v3.0.0-rrc.2 - [March 25, 2020](https://github.com/lando/lando/releases/tag/v3.0.0-rrc.2)

### This is an `edge` release.

Edge releases contain the newest bug fixes and features and *may* be less stable as a result. If you are an intrepid developer who wants to try the latest and greatest and/or wants to help report bugs then try this release out.

Otherwise, scroll down and use the first release that has the green `Latest Release` tag. For more information about the Lando release cycle check out [this](https://docs.lando.dev/config/releases.html).

* Added support for `go` versions `1.12-1.14`,
* Added support for `solr` `8` [#1765](https://github.com/lando/lando/pull/1765)
* Added new `solr` `7` minor versions [#1765](https://github.com/lando/lando/pull/1765)
* Added support for `.mjs` files in `nginx` [#1537](https://github.com/lando/lando/issues/1537)
* Added documentation on how to set `vm.max_map_count` correctly if you cannot run `elasticsearch` correctly [#1967](https://github.com/lando/lando/issues/1967)
* Fixed bug caused by setting `TERMINUS_VERSION` in Pantheon appserver images [#1872](https://github.com/lando/lando/issues/1872)
* Fixed bug causing build steps to not run if app was manually removed [#2079](https://github.com/lando/lando/issues/2079)
* Fixed bug with app name names containing spaces [#1767](https://github.com/lando/lando/issues/1767)
* Fixed bug causing crash on `macOS` if Docker is not installed first
* Fixed bug causing CLI array data to vanish on Windows, thanks @rabauss! [#2063](https://github.com/lando/lando/issues/2063)
* Officially documented file performance `excludes` feature [#763](https://github.com/lando/lando/issues/763) [#1460](https://github.com/lando/lando/issues/1460)
* Updated `go` to use `1.14` as the default version [#2009](https://github.com/lando/lando/issues/2009)
* Updated `phpmyadmin` to use `5.0` as the default version [#2062](https://github.com/lando/lando/issues/2062)
* Upgraded to `terminus` `2.3.0` [#2082](https://github.com/lando/lando/issues/2082)

Lando is **free** and **open source** software that relies on contributions from developers like you! If you like Lando then help us spend more time making, updating and supporting it by [contributing](https://github.com/sponsors/lando).

**ALSO, STILL, SERIOUSLY, READ THE DOCS!: https://docs.lando.dev/**

## v3.0.0-rrc.1 - [March 22, 2020](https://github.com/lando/lando/releases/tag/v3.0.0-rrc.1)

Lando is **free** and **open source** software that relies on contributions from developers like you! If you like Lando then help us spend more time making, updating and supporting it by [contributing](https://github.com/sponsors/lando).

* Downgraded Docker Desktop for Windows to `2.2.0.3` because [#2052](https://github.com/lando/lando/issues/2052) [#2076](https://github.com/lando/lando/issues/2076)
* Switched pre-release series because apparently linux cares [#2072](https://github.com/lando/lando/issues/2072)
* Updated Docker Desktop for macOS installer to handle the 2.1 -> 2.2 upgrade better

**ALSO, STILL, SERIOUSLY, READ THE DOCS!: https://docs.lando.dev/**

## v3.0.0-aft.2 - [March 20, 2020](https://github.com/lando/lando/releases/tag/v3.0.0-aft.2)

Lando is **free** and **open source** software that relies on contributions from developers like you! If you like Lando then help us spend more time making, updating and supporting it by [contributing](https://github.com/sponsors/lando).

* Added support for `mariadb` `10.4` [#2004](https://github.com/lando/lando/issues/2004)
* Added patch version pinning to `bitnami` based services [#2057](https://github.com/lando/lando/issues/2057)
* Added `rsync` to the `php:7.4` image [#2056](https://github.com/lando/lando/issues/2056)
* Fixed bug causing `--secret-toggle` to break packaged `lando`s
* Fixed bug causing prerelease version comparison produce unexpected results [#2049](https://github.com/lando/lando/issues/2049)
* Fixed breaking upstream change in all `bitnami` based services [#2057](https://github.com/lando/lando/issues/2057)

**ALSO, STILL, SERIOUSLY, READ THE DOCS!: https://docs.lando.dev/**

## v3.0.0-aft.1 - [March 13, 2020](https://github.com/lando/lando/releases/tag/v3.0.0-aft.1)

Lando is **free** and **open source** software that relies on contributions from developers like you! If you like Lando then help us spend more time making, updating and supporting it by [contributing](https://github.com/sponsors/lando).

* Added signed `windoze` installer and binary [#2037](https://github.com/lando/lando/issues/2037)
* Added support for `node` `12` and `13` [#1866](https://github.com/lando/lando/issues/1866)
* Added support for new `node` `10` and `11` minor versions [#1981](https://github.com/lando/lando/issues/1981)
* Added support for `php` `7.4` [#1891](https://github.com/lando/lando/pull/1892)
* Added `json` and `table` formats to some `lando` commands [#1737](https://github.com/lando/lando/issues/1737)
* Added compatibility for Docker Desktop `2.2.0.4` on macOS and Windows [#1975](https://github.com/lando/lando/issues/1975)
* Fixed bug causing cli output colorization in non `TTY` contexts [#1789](https://github.com/lando/lando/issues/1789)
* Fixed bug causing `memcached` to not boot up correctly [#1827](https://github.com/lando/lando/issues/1827)
* Improved macOS and Windows Lando installers [#1975](https://github.com/lando/lando/issues/1975)
* Improved build step and restart performance [#2013](https://github.com/lando/lando/issues/2013)
* Rebased `lando` on `node` `12` for MOAR SPEEDS [#2037](https://github.com/lando/lando/issues/2037)
* Removed lingering reference to `Git for Windows` in Windoze installer [#1865](https://github.com/lando/lando/issues/1865)
* Updated to `docker-compose` `1.25.4` [#1975](https://github.com/lando/lando/issues/1975)
* Updated to Docker Desktop `2.2.0.4` for macOS and Windows [#1975](https://github.com/lando/lando/issues/1975)
* Updated `xdebug` to latest in `php` `7.2` and `7.3`
* Updated functional tests to use `hyperdrive 0.6.1` [#2037](https://github.com/lando/lando/issues/2037)

**ALSO, STILL, SERIOUSLY, READ THE DOCS!: https://docs.lando.dev/**<|MERGE_RESOLUTION|>--- conflicted
+++ resolved
@@ -1,15 +1,12 @@
 # 2020
 
-<<<<<<< HEAD
 ## v3.0.9 - In development
 
 Lando is **free** and **open source** software that relies on contributions from developers like you! If you like Lando then help us spend more time making, updating and supporting it by [contributing](https://github.com/sponsors/lando).
 
 * Added `command` support for `php` cli services [#2479](https://github.com/lando/lando/pull/2479)
 * Improved `db-import` and `lando pull` to handle foreign key constraints [#1850](https://github.com/lando/lando/pull/1850) [#2391](https://github.com/lando/lando/pull/2391)
-=======
-* Fix invalid url in platformsh.md
->>>>>>> 71de2a9e
+* And various documentation improvements
 
 ## v3.0.8 - [July 14, 2020](https://github.com/lando/lando/releases/tag/v3.0.8)
 
