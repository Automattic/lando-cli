## Overview

*   [README](README.md)

## Installation

*   [System Requirements](installation/system-requirements.md)
*   [Preflight Checks](installation/preflight.md)
*   [Installing](installation/installing.md)
*   [Updating](installation/updating.md)
*   [Uninstalling](installation/uninstalling.md)

## Get Started With...

*   [Backdrop](tutorials/backdrop.md)
*   [Drupal 6](tutorials/drupal6.md)
*   [Drupal 7](tutorials/drupal7.md)
*   [Drupal 8](tutorials/drupal8.md)
*   [Laravel](tutorials/laravel.md)
*   [LAMP](tutorials/lamp.md)
*   [LEMP](tutorials/lemp.md)
*   [Pantheon](tutorials/pantheon.md)
*   [WordPress](tutorials/wordpress.md)
*   [Custom](tutorials/custom.md)

## Advanced Usage

*   [Setting up Additional Services](tutorials/setup-additional-services.md)
*   [Setting up Additional Tooling](tutorials/setup-additional-tooling.md)
*   [Setting up Additional Routes](config/proxy.md)
*   [Using NodeJS Frontend Tooling](tutorials/frontend.md)
*   [Accessing Your Services Externally](tutorials/external-access.md)
*   [Importing Databases](tutorials/db-import.md)
*   [Reasons to climb a mountain](https://www.youtube.com/watch?v=tkBVDh7my9Q)

## Command Line

*   [Usage](cli/usage.md)
*   [config](cli/config.md)
*   [destroy](cli/destroy.md)
*   [init](cli/init.md)
*   [info](cli/info.md)
*   [list](cli/list.md)
*   [logs](cli/logs.md)
*   [poweroff](cli/poweroff.md)
*   [rebuild](cli/rebuild.md)
*   [restart](cli/restart.md)
*   [ssh](cli/ssh.md)
*   [start](cli/start.md)
*   [stop](cli/stop.md)
*   [version](cli/version.md)

## Known Issues

*   [DNS Rebinding Protection](issues/dns-rebind.md)
*   [File Syncing Stalled](issues/file-sync.md)
*   [Running VB and HyperV](issues/win-also-vb.md)
*   [Running behind a firewall](issues/firewall.md)

## Troubleshooting and Support

*   [Accessing Logs](troubleshooting/logs.md)
*   [Reporting Issues](https://github.com/kalabox/lando/issues)
*   [Slack Channel](https://slackpass.io/kalabox)

## Configuration

<<<<<<< HEAD
*   [.lando.yml](config/lando.md)
*   [Recipes](config/recipes.md)
    *   [Backdrop](recipes/backdrop.md)
    *   [Drupal 6](recipes/drupal6.md)
    *   [Drupal 7](recipes/drupal7.md)
    *   [Drupal 8](recipes/drupal8.md)
    *   [Laravel](recipes/laravel.md)
    *   [LAMP](recipes/lamp.md)
    *   [LEMP](recipes/lemp.md)
    *   [Pantheon](recipes/pantheon.md)
    *   [WordPress](recipes/wordpress.md)
*   [Proxy](config/proxy.md)
*   [Services](config/services.md)
    *   [apache](services/apache.md)
    *   [elasticsearch](services/elasticsearch.md)
    *   [mailhog](services/mailhog.md)
    *   [mariadb](services/mariadb.md)
    *   [memcached](services/memcached.md)
    *   [mysql](services/mysql.md)
    *   [nginx](services/nginx.md)
    *   [node](services/node.md)
    *   [php](services/php.md)
    *   [phpmyadmin](services/phpmyadmin.md)
    *   [postgres](services/postgres.md)
    *   [redis](services/redis.md)
    *   [solr](services/solr.md)
    *   [varnish](services/varnish.md)
*   [Tooling](config/tooling.md)
*   [config.yml](config/config.md)
=======
*   [Accessing Your Services Externally](tutorials/external-access.md)
*   [Working with Pantheon](tutorials/pantheon-working.md)
*   [Setting up Additional Tooling](tutorials/setup-additional-tooling.md)
*   [Using NodeJS Frontend Tooling](tutorials/frontend.md)
*   [Using Composer to Manage a Project](tutorials/composer-tutorial.md)
*   [Reasons to climb a mountain](https://www.youtube.com/watch?v=tkBVDh7my9Q)
>>>>>>> fa2ea99c

## Development

*   [Contributing](dev/contributing.md)
*   [Repo Structure](dev/structure.md)
*   [Plugins](dev/plugins.md)
*   [API](dev/api/lando.md)
    *   [app](dev/api/app.md)
    *   [bootstrap](dev/api/bootstrap.md)
    *   [cache](dev/api/cache.md)
    *   [cli](dev/api/cli.md)
    *   [config](dev/api/config.md)
    *   [engine](dev/api/engine.md)
    *   [error](dev/api/error.md)
    *   [events](dev/api/events.md)
    *   [log](dev/api/log.md)
    *   [networks](dev/api/networks.md)
    *   [node](dev/api/node.md)
    *   [plugins](dev/api/plugins.md)
    *   [Promise](dev/api/promise.md)
    *   [registry](dev/api/registry.md)
    *   [shell](dev/api/shell.md)
    *   [tasks](dev/api/tasks.md)
    *   [user](dev/api/user.md)
    *   [utils](dev/api/utils.md)
    *   [yaml](dev/api/yaml.md)
*   [Testing](dev/testing.md)
*   [Building](dev/building.md)
*   [Shipping](dev/shipping.md)
*   [Documentation](dev/docs.md)

## Changelog

*   [2017](changelog/2017.md)<|MERGE_RESOLUTION|>--- conflicted
+++ resolved
@@ -31,6 +31,7 @@
 *   [Using NodeJS Frontend Tooling](tutorials/frontend.md)
 *   [Accessing Your Services Externally](tutorials/external-access.md)
 *   [Importing Databases](tutorials/db-import.md)
+*   [Using Composer to Manage a Project](tutorials/composer-tutorial.md)
 *   [Reasons to climb a mountain](https://www.youtube.com/watch?v=tkBVDh7my9Q)
 
 ## Command Line
@@ -65,7 +66,6 @@
 
 ## Configuration
 
-<<<<<<< HEAD
 *   [.lando.yml](config/lando.md)
 *   [Recipes](config/recipes.md)
     *   [Backdrop](recipes/backdrop.md)
@@ -95,14 +95,6 @@
     *   [varnish](services/varnish.md)
 *   [Tooling](config/tooling.md)
 *   [config.yml](config/config.md)
-=======
-*   [Accessing Your Services Externally](tutorials/external-access.md)
-*   [Working with Pantheon](tutorials/pantheon-working.md)
-*   [Setting up Additional Tooling](tutorials/setup-additional-tooling.md)
-*   [Using NodeJS Frontend Tooling](tutorials/frontend.md)
-*   [Using Composer to Manage a Project](tutorials/composer-tutorial.md)
-*   [Reasons to climb a mountain](https://www.youtube.com/watch?v=tkBVDh7my9Q)
->>>>>>> fa2ea99c
 
 ## Development
 
