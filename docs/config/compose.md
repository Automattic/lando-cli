--- conflicted
+++ resolved
@@ -81,13 +81,9 @@
       my-network:
 ```
 
-<<<<<<< HEAD
 In the example above, `docker-php-entrypoint` is the default `entrypoint` for the `drupal:8` image but we have moved it so that it is the first argument of `command`. This both allows the container to run as expected and allows Lando to do its thing.
-=======
-In the example above `docker-php-entrypoint` is the default `entrypoint` for the `drupal:8` image but we have moved it so that it is the first argument of `command`. This both allows the container to run as expected and allows Lando to do its thing.
 
 ### Choosing the user
->>>>>>> 23e60737
 
 Many non-Lando containers do not run as the `root` user by default. This is OK but comes with a few caveats. The most relevant are that Lando will not be able to execute its normal boot up steps which:
 
