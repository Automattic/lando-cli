--- conflicted
+++ resolved
@@ -326,11 +326,6 @@
       tooling['db-import [file]'] = dbImport();
       tooling['db-export [file]'] = dbExport();
     }
-<<<<<<< HEAD
-=======
-
-    // @todo: also need a pgimport cmd
->>>>>>> ecb99418
     else if (_.includes(database, 'postgres')) {
       tooling.psql = {
         service: 'database',
