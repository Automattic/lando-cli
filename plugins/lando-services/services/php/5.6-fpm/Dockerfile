--- conflicted
+++ resolved
@@ -66,11 +66,8 @@
     zip \
     intl \
     gettext \
-<<<<<<< HEAD
     pcntl \
   # Install composer
-=======
->>>>>>> 79f76749
   && php -r "copy('https://getcomposer.org/installer', 'composer-setup.php');" \
   && php -r "if (hash_file('SHA384', 'composer-setup.php') === '544e09ee996cdf60ece3804abc52599c22b1f40f4323403c44d44fdfdd586475ca9813a858088ffbc1f233e9b180f061') { echo 'Installer verified'; } else { echo 'Installer corrupt'; unlink('composer-setup.php'); } echo PHP_EOL;" \
   && php composer-setup.php --install-dir=/usr/local/bin --filename=composer \
