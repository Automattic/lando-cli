--- conflicted
+++ resolved
@@ -42,13 +42,8 @@
   && pecl install memcached \
   && pecl install oauth-2.0.2 \
   && pecl install redis-3.1.2 \
-<<<<<<< HEAD
   && pecl install xdebug \
-  && docker-php-ext-configure gd --with-freetype-dir=/usr --with-png-dir=/usr --with-jpeg-dir=/usr \
-=======
-  && pecl install xdebug-2.6.0beta1 \
   && docker-php-ext-configure gd --with-freetype-dir=/usr --with-png-dir=/usr --with-jpeg-dir=/usr --with-webp-dir=/usr \
->>>>>>> 2abc637a
   && docker-php-ext-configure imap --with-imap-ssl --with-kerberos \
   && docker-php-ext-configure ldap --with-libdir=lib/x86_64-linux-gnu/ \
   && docker-php-ext-enable apcu \
