#!/bin/bash

# Set generic things
HOST=localhost
SERVICE=$LANDO_SERVICE_NAME
STDOUT=false

# colors
GREEN='\033[0;32m'
RED='\033[31m'
DEFAULT_COLOR='\033[0;0m'

# Get type-specific config
if [[ ${POSTGRES_DB} != '' ]]; then
  DATABASE=${POSTGRES_DB:-database}
  PORT=5432
  USER=postgres
else
  DATABASE=${MYSQL_DATABASE:-database}
  PORT=3306
  USER=root
fi

# Set the default filename
FILE=${DATABASE}.`date +"%Y-%m-%d-%s"`.sql

# PARSE THE ARGZZ
# TODO: compress the mostly duplicate code below?
while (( "$#" )); do
  case "$1" in
    # This doesn't do anything anymore
    # we just keep it around for option validation
    -h|--host|--host=*)
      if [ "${1##--host=}" != "$1" ]; then
        shift
      else
        shift 2
      fi
      ;;
    --stdout)
        STDOUT=true
        shift
      ;;
    --)
      shift
      break
      ;;
    -*|--*=)
      shift
      ;;
    *)
<<<<<<< HEAD
      if [[ "$1" = /* ]]; then
        FILE="$1"
      else
        FILE="$(pwd)/$1"
      fi
=======
      FILE="$(pwd)/${$1//\\//}"
>>>>>>> cad1be24
      shift
      ;;
  esac
done

# Get type-specific dump cpmmand
if [[ ${POSTGRES_DB} != '' ]]; then
  DUMPER="pg_dump postgresql://$USER@localhost:$PORT/$DATABASE"
else
  DUMPER="mysqldump --opt --user=${USER} --host=${HOST} --port=${PORT} ${DATABASE}"
fi

# Do the dump to stdout
if [ "$STDOUT" == "true" ]; then
  $DUMPER
else

  # Inform the user of things
  echo "Preparing to export $FILE from database '$DATABASE' on service '$SERVICE' as user $USER..."

  # Clean up last dump before we dump again
  unalias rm 2> /dev/null
  rm ${FILE} 2> /dev/null
  $DUMPER > ${FILE}

  # Show the user the result
  if [ $? -ne 0 ]; then
    rm ${FILE}
    echo -e "${RED}Failed ${DEFAULT_COLOR}to create file: ${FILE}"
    exit 1
  else
    # Gzip the mysql database dump file
    gzip $FILE
    # Reset perms on linux
    if [ "$LANDO_HOST_OS" = "linux" ]; then
      chown $LANDO_HOST_UID:$LANDO_HOST_GID "${FILE}.gz"
    fi
    # Report
    echo -e "${GREEN}Success${DEFAULT_COLOR} ${FILE}.gz was created!"
  fi
fi<|MERGE_RESOLUTION|>--- conflicted
+++ resolved
@@ -49,15 +49,11 @@
       shift
       ;;
     *)
-<<<<<<< HEAD
       if [[ "$1" = /* ]]; then
-        FILE="$1"
+        FILE="${1//\\//}"
       else
-        FILE="$(pwd)/$1"
+        FILE="$(pwd)/${1//\\//}"
       fi
-=======
-      FILE="$(pwd)/${$1//\\//}"
->>>>>>> cad1be24
       shift
       ;;
   esac
