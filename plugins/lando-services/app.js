--- conflicted
+++ resolved
@@ -77,19 +77,11 @@
     // Queue up both legacy and new build steps
     app.events.on('pre-start', 100, () => {
       const preBuild = utils.filterBuildSteps(buildServices, app, preRootSteps, preBuildSteps, true);
-<<<<<<< HEAD
-      return utils.runBuild(lando, preBuild, app.preLockfile, app.configHash, app.warnings);
-    });
-    app.events.on('post-start', 100, () => {
-      const postBuild = utils.filterBuildSteps(buildServices, app, postRootSteps, postBuildSteps);
-      return utils.runBuild(lando, postBuild, app.postLockfile, app.configHash, app.warnings);
-=======
       return utils.runBuild(app, preBuild, preLockfile, app.configHash);
     });
     app.events.on('post-start', 100, () => {
       const postBuild = utils.filterBuildSteps(buildServices, app, postRootSteps, postBuildSteps);
       return utils.runBuild(app, postBuild, postLockfile, app.configHash);
->>>>>>> 18521de2
     });
   });
 
