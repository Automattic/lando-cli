--- conflicted
+++ resolved
@@ -58,12 +58,7 @@
     },
   },
   'acquia-key': {
-<<<<<<< HEAD
-    hidden: true,
-=======
     describe: 'Acquia API key',
-    hidden: false,
->>>>>>> a2b5f0bf
     passthrough: true,
     interactive: {
       name: 'acquia-auth',
@@ -92,11 +87,8 @@
     },
   },
   'acquia-secret': {
-<<<<<<< HEAD
-=======
     description: 'Acquia API secret',
     hidden: true,
->>>>>>> a2b5f0bf
     passthrough: true,
     interactive: {
       name: 'acquia-secret',
